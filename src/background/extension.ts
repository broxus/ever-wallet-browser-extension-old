import init, {
    AdnlConnection, StoredKey, GqlConnection, GqlQuery, AccountType, TcpReceiver,
    TonInterface, unpackAddress, StorageQueryResultHandler, StorageQueryHandler, Storage, KeyStore, AccountState, Transaction,
} from "../../nekoton/pkg";
import {
    RequestConnect,
    ResponseClosed,
    Response,
    ResponseObject,
    ResponseType, RequestSend, Config, unpackData
} from "./common";

const LITECLIENT_EXTENSION_ID = 'fakpmbkocblneahenciednepadenbdpb';

const CONFIG_URL: string = 'https://freeton.broxus.com/mainnet.config.json';

chrome.tabs.onUpdated.addListener((_tabId, _changeInfo, tab) => {
    const url = new URL(tab.url ?? '');

    chrome.browserAction.setBadgeText({text: url.host});
});

(async () => {
    await init('index_bg.wasm');

    // ADNL example
    // {
    //     const config: Config = await fetch(CONFIG_URL).then(data => data.json()).then(Config.parse);
    //     console.log("Config loaded:", config);
    //
    //     const socket = new AdnlSocket(LITECLIENT_EXTENSION_ID);
    //     const connection = await socket.connect(config);
    //
    //     const core = TonInterface.overAdnl(connection);
    //     console.log(await core.getAccountState());
    // }

    // GraphQL example
    {
        const socket = new GqlSocket();
        const connection = await socket.connect({
            endpoint: 'https://main.ton.dev/graphql',
            timeout: 60000, // 60s
        });

        const core = TonInterface.overGraphQL(connection);
<<<<<<< HEAD
        // console.log(await core.getAccountState());
=======
>>>>>>> 2f67bc0d

        //startListener(connection, "-1:3333333333333333333333333333333333333333333333333333333333333333");
        startListener(connection, "0:a921453472366b7feeec15323a96b5dcf17197c88dc0d4578dfa52900b8a33cb");
    }

    // Crypto examples
    await createNewKey();

    // Helper examples
    let addr = unpackAddress("EQCGFc7mlPWLihHoLkst3Yo9vkv-dQLpVNl8CgAt6juQFHqZ", true);
    // console.log(addr.to_string());
})();

async function createNewKey() {
    const phrase = StoredKey.generateMnemonic(AccountType.makeLabs(0));
    // console.log(phrase.phrase, phrase.accountType);
    //
    const key = phrase.createKey("Main key", "test"); // `phrase` moved here
    // console.log(key);
    // Can't use `phrase` here

    const publicKey = key.publicKey;

    const storage = new Storage(new StorageConnector());
    const keyStore = await KeyStore.load(storage);

    await keyStore.addKey(key);
    // console.log("Added key to keystore");

    const restoredKey = await keyStore.getKey(publicKey);
    // console.log("Restored key:", restoredKey);

    // console.log(keyStore.storedKeys);
}

function startListener(connection: GqlConnection, address: string) {
    class MainWalletHandler {
        onStateChanged(newState: AccountState) {
            console.log(newState);
        }

        onTransactionsFound(transactions: Array<Transaction>) {
            for (let i = 0; i < transactions.length; ++i) {
                console.log(transactions[i].id.lt);
            }
        }
    }

    (async () => {
<<<<<<< HEAD
        const subscription = connection.subscribe(address);
        const latestBlock = await subscription.getLatestBlock();
        // console.log(latestBlock);

        let currentBlockId = latestBlock.id;
        for (let i = 0; i < 10; ++i) {
            const nextBlockId = await subscription.waitForNextBlock(currentBlockId, 60);
            // console.log(nextBlockId, currentBlockId != nextBlockId);
=======
        const handler = new MainWalletHandler();

        const subscription = await connection.subscribeToMainWallet(address, handler);

        let currentBlockId: string | null = null;
        let lastPollingMethod = subscription.pollingMethod;
        while (true) {
            switch (lastPollingMethod) {
                case 'manual': {
                    await new Promise<void>((resolve,) => {
                        setTimeout(() => resolve(), 10000);
                    });
                    console.log("manual refresh");
                    await subscription.refresh();
                    break;
                }
                case 'reliable': {
                    if (lastPollingMethod != 'reliable' || currentBlockId == null) {
                        currentBlockId = (await subscription.getLatestBlock()).id;
                    }

                    const nextBlockId: string = await subscription.waitForNextBlock(currentBlockId, 60);
                    console.log(nextBlockId, currentBlockId != nextBlockId);

                    await subscription.handleBlock(nextBlockId);
                    currentBlockId = nextBlockId;
                    break;
                }
            }
>>>>>>> 2f67bc0d

            lastPollingMethod = subscription.pollingMethod;
        }
    })();
}

class StorageConnector {
    get(key: string, handler: StorageQueryResultHandler) {
        chrome.storage.sync.get(key, (items) => {
            handler.onResult(items[key]);
        });
    }

    set(key: string, value: string, handler: StorageQueryHandler) {
        chrome.storage.sync.set({[key]: value}, () => {
            handler.onResult();
        })
    }

    setUnchecked(key: string, value: string) {
        chrome.storage.sync.set({[key]: value}, () => {
        });
    }

    remove(key: string, handler: StorageQueryHandler) {
        chrome.storage.sync.set({[key]: undefined}, () => {
            handler.onResult();
        })
    }

    removeUnchecked(key: string) {
        chrome.storage.sync.set({[key]: undefined}, () => {
        });
    }
}

class GqlSocket {
    public async connect(params: GqlSocketParams): Promise<GqlConnection> {
        class GqlSender {
            private readonly params: GqlSocketParams;

            constructor(params: GqlSocketParams) {
                this.params = params;
            }

            send(data: string, handler: GqlQuery) {
                (async () => {
                    try {
                        const response = await fetch(this.params.endpoint, {
                            method: 'post',
                            headers: {
                                'Content-Type': 'application/json'
                            },
                            body: data,
                        }).then((response) => response.text());
                        handler.onReceive(response);
                    } catch (e) {
                        console.log(e);
                        handler.onError(e);
                    }
                })();
            }
        }

        return new GqlConnection(new GqlSender(params));
    }
}

type GqlSocketParams = {
    // Path to graphql qpi endpoint, e.g. `https://main.ton.dev`
    endpoint: string,
    // Request timeout in milliseconds
    timeout: number
}

class AdnlSocket {
    private readonly port: chrome.runtime.Port;
    private receiver: TcpReceiver | null = null;

    private onConnected: (() => void) | null = null;
    private onClosed: (() => void) | null = null;
    private onReceived: ((data: ArrayBuffer) => void) | null = null;

    constructor(id: string) {
        this.port = chrome.runtime.connect(id);

        const dispatch: { [K in ResponseType]: (message: ResponseObject<K>) => void; } = {
            'connected': (_message) => {
                this.onConnected?.();
            },
            'received': (message) => {
                this.onReceived?.(unpackData(message.data));
            },
            'closed': (_message) => {
                this.onClosed?.();
            }
        };

        this.port.onMessage.addListener((message: Response,) => {
            const handler = dispatch[message.type];
            if (handler != null) {
                handler(message as any);
            }
        });
    }

    public async connect(config: Config): Promise<AdnlConnection> {
        class TcpSender {
            constructor(private f: (data: Uint8Array) => void) {
            }

            send(data: Uint8Array) {
                this.f(data);
            }
        }

        const connect = new Promise<void>((resolve,) => {
            this.onConnected = () => resolve();
        });
        this.port.postMessage(new RequestConnect(config));
        await connect;
        this.onConnected = null;

        const connection = new AdnlConnection(new TcpSender((data) => {
            this.port.postMessage(new RequestSend(data));
        }));

        let initData!: ArrayBuffer;
        let resolveInitialization!: (data: ArrayBuffer) => void;
        const initialized = new Promise<void>((resolve,) => {
            resolveInitialization = (data) => {
                initData = data;
                resolve();
            }
        });

        this.onReceived = resolveInitialization;
        this.receiver = connection.init(config.key);
        await initialized;

        this.receiver.onReceive(new Uint8Array(initData));

        this.onReceived = this.onReceive;

        return connection;
    }

    public async close() {
        const close = new Promise<void>((resolve,) => {
            this.onClosed = () => resolve();
        });
        this.port.postMessage(new ResponseClosed());
        await close;
        this.onClosed = null;
    }

    private onReceive = (data: ArrayBuffer) => {
        if (this.receiver != null) {
            this.receiver.onReceive(new Uint8Array(data));
        }
    }
}<|MERGE_RESOLUTION|>--- conflicted
+++ resolved
@@ -44,10 +44,6 @@
         });
 
         const core = TonInterface.overGraphQL(connection);
-<<<<<<< HEAD
-        // console.log(await core.getAccountState());
-=======
->>>>>>> 2f67bc0d
 
         //startListener(connection, "-1:3333333333333333333333333333333333333333333333333333333333333333");
         startListener(connection, "0:a921453472366b7feeec15323a96b5dcf17197c88dc0d4578dfa52900b8a33cb");
@@ -58,15 +54,15 @@
 
     // Helper examples
     let addr = unpackAddress("EQCGFc7mlPWLihHoLkst3Yo9vkv-dQLpVNl8CgAt6juQFHqZ", true);
-    // console.log(addr.to_string());
+    console.log(addr.to_string());
 })();
 
 async function createNewKey() {
     const phrase = StoredKey.generateMnemonic(AccountType.makeLabs(0));
-    // console.log(phrase.phrase, phrase.accountType);
+    console.log(phrase.phrase, phrase.accountType);
     //
     const key = phrase.createKey("Main key", "test"); // `phrase` moved here
-    // console.log(key);
+    console.log(key);
     // Can't use `phrase` here
 
     const publicKey = key.publicKey;
@@ -75,12 +71,12 @@
     const keyStore = await KeyStore.load(storage);
 
     await keyStore.addKey(key);
-    // console.log("Added key to keystore");
+    console.log("Added key to keystore");
 
     const restoredKey = await keyStore.getKey(publicKey);
-    // console.log("Restored key:", restoredKey);
-
-    // console.log(keyStore.storedKeys);
+    console.log("Restored key:", restoredKey);
+
+    console.log(keyStore.storedKeys);
 }
 
 function startListener(connection: GqlConnection, address: string) {
@@ -97,16 +93,6 @@
     }
 
     (async () => {
-<<<<<<< HEAD
-        const subscription = connection.subscribe(address);
-        const latestBlock = await subscription.getLatestBlock();
-        // console.log(latestBlock);
-
-        let currentBlockId = latestBlock.id;
-        for (let i = 0; i < 10; ++i) {
-            const nextBlockId = await subscription.waitForNextBlock(currentBlockId, 60);
-            // console.log(nextBlockId, currentBlockId != nextBlockId);
-=======
         const handler = new MainWalletHandler();
 
         const subscription = await connection.subscribeToMainWallet(address, handler);
@@ -136,7 +122,6 @@
                     break;
                 }
             }
->>>>>>> 2f67bc0d
 
             lastPollingMethod = subscription.pollingMethod;
         }
