--- conflicted
+++ resolved
@@ -1,6 +1,9 @@
-import {Mutex} from '@broxus/await-semaphore'
-import {NekotonRpcError} from '@shared/utils'
-import {RpcErrorCode} from '@shared/errors'
+import Axios, { AxiosInstance } from 'axios'
+import { buildMemoryStorage, defaultHeaderInterpreter, setupCache } from 'axios-cache-interceptor'
+import { Mutex } from '@broxus/await-semaphore'
+
+import { NekotonRpcError } from '@shared/utils'
+import { RpcErrorCode } from '@shared/errors'
 import {
     ConnectionData,
     ConnectionDataItem,
@@ -8,9 +11,7 @@
     JrpcSocketParams,
 } from '@shared/backgroundApi'
 import * as nt from '@nekoton'
-import Axios, {AxiosInstance} from 'axios';
-import {buildWebStorage, defaultHeaderInterpreter, setupCache} from "axios-cache-interceptor";
-import {BaseConfig, BaseController, BaseState} from './BaseController'
+import { BaseConfig, BaseController, BaseState } from './BaseController'
 
 const ZEROSTATE_ADDRESSES: { [group: string]: string[] } = {
     mainnet: [
@@ -32,11 +33,7 @@
         group: 'mainnet',
         type: 'jrpc',
         data: {
-<<<<<<< HEAD
             endpoint: 'https://jrpc.everwallet.net/rpc',
-=======
-            endpoint: 'http://127.0.0.1:9000/rpc',
->>>>>>> 19551cfa
         },
     } as unknown as ConnectionData,
     [1]: {
@@ -101,23 +98,27 @@
     const preset = (NETWORK_PRESETS as { [id: number]: ConnectionData })[id] as
         | ConnectionData
         | undefined
-    return preset != null ? {id, ...preset} : undefined
+    return preset != null ? { id, ...preset } : undefined
 }
 
 export type InitializedConnection = { group: string } & (
-    | nt.EnumItem<'graphql',
-    {
-        socket: GqlSocket
-        connection: nt.GqlConnection
-        transport: nt.Transport
-    }>
-    | nt.EnumItem<'jrpc',
-    {
-        socket: JrpcSocket
-        connection: nt.JrpcConnection
-        transport: nt.Transport
-    }>
-    )
+    | nt.EnumItem<
+          'graphql',
+          {
+              socket: GqlSocket
+              connection: nt.GqlConnection
+              transport: nt.Transport
+          }
+      >
+    | nt.EnumItem<
+          'jrpc',
+          {
+              socket: JrpcSocket
+              connection: nt.JrpcConnection
+              transport: nt.Transport
+          }
+      >
+)
 
 export interface ConnectionConfig extends BaseConfig {
     clock: nt.ClockWithOffset
@@ -142,8 +143,10 @@
     switch(): Promise<void>
 }
 
-export class ConnectionController extends BaseController<ConnectionConfig,
-    ConnectionControllerState> {
+export class ConnectionController extends BaseController<
+    ConnectionConfig,
+    ConnectionControllerState
+> {
     private _initializedConnection?: InitializedConnection
     // Used to prevent network switch during some working subscriptions
     private _networkMutex: Mutex
@@ -174,7 +177,7 @@
 
             const selectedConnection = getPreset(loadedConnectionId)
             if (selectedConnection != null) {
-                this.update({selectedConnection, pendingConnection: undefined})
+                this.update({ selectedConnection, pendingConnection: undefined })
             }
 
             try {
@@ -285,7 +288,7 @@
         availableConnections.push(
             ...Object.entries(NETWORK_PRESETS)
                 .filter(([id, item]) => ~~id != first.id && item.group == first.group)
-                .map(([id, item]) => ({id: ~~id, ...item}))
+                .map(([id, item]) => ({ id: ~~id, ...item }))
         )
         return availableConnections
     }
@@ -336,7 +339,7 @@
             const clockOffset = await computeClockOffset()
             console.log(`Clock offset: ${clockOffset}`)
             this.config.clock.updateOffset(clockOffset)
-            this.update({clockOffset})
+            this.update({ clockOffset })
         }
 
         // NOTE: Update clock offset twice because first request is always too long
@@ -374,8 +377,8 @@
         }
 
         const testConnection = async ({
-                                          data: {transport},
-                                      }: InitializedConnection): Promise<TestConnectionResult> => {
+            data: { transport },
+        }: InitializedConnection): Promise<TestConnectionResult> => {
             return new Promise<TestConnectionResult>((resolve, reject) => {
                 this._cancelTestConnection = () => resolve(TestConnectionResult.CANCELLED)
 
@@ -392,45 +395,45 @@
         }
 
         try {
-            const {shouldTest, connection, connectionData} = await (params.type === 'graphql'
+            const { shouldTest, connection, connectionData } = await (params.type === 'graphql'
                 ? async () => {
-                    const socket = new GqlSocket()
-                    const connection = await socket.connect(this.config.clock, params.data)
-                    const transport = nt.Transport.fromGqlConnection(connection)
-
-                    return {
-                        shouldTest: !params.data.local,
-                        connection,
-                        connectionData: {
-                            group: params.group,
-                            type: 'graphql',
-                            data: {
-                                socket,
-                                connection,
-                                transport,
-                            },
-                        } as InitializedConnection,
-                    }
-                }
+                      const socket = new GqlSocket()
+                      const connection = await socket.connect(this.config.clock, params.data)
+                      const transport = nt.Transport.fromGqlConnection(connection)
+
+                      return {
+                          shouldTest: !params.data.local,
+                          connection,
+                          connectionData: {
+                              group: params.group,
+                              type: 'graphql',
+                              data: {
+                                  socket,
+                                  connection,
+                                  transport,
+                              },
+                          } as InitializedConnection,
+                      }
+                  }
                 : async () => {
-                    const socket = new JrpcSocket()
-                    const connection = await socket.connect(this.config.clock, params.data)
-                    const transport = nt.Transport.fromJrpcConnection(connection)
-
-                    return {
-                        shouldTest: true,
-                        connection,
-                        connectionData: {
-                            group: params.group,
-                            type: 'jrpc',
-                            data: {
-                                socket,
-                                connection,
-                                transport,
-                            },
-                        } as InitializedConnection,
-                    }
-                })()
+                      const socket = new JrpcSocket()
+                      const connection = await socket.connect(this.config.clock, params.data)
+                      const transport = nt.Transport.fromJrpcConnection(connection)
+
+                      return {
+                          shouldTest: true,
+                          connection,
+                          connectionData: {
+                              group: params.group,
+                              type: 'jrpc',
+                              data: {
+                                  socket,
+                                  connection,
+                                  transport,
+                              },
+                          } as InitializedConnection,
+                      }
+                  })()
 
             if (
                 shouldTest &&
@@ -480,7 +483,7 @@
     }
 
     private async _loadSelectedConnectionId(): Promise<number | undefined> {
-        const {selectedConnectionId} = await window.browser.storage.local.get([
+        const { selectedConnectionId } = await window.browser.storage.local.get([
             'selectedConnectionId',
         ])
         if (typeof selectedConnectionId === 'number') {
@@ -491,7 +494,7 @@
     }
 
     private async _saveSelectedConnectionId(connectionId: number): Promise<void> {
-        await window.browser.storage.local.set({selectedConnectionId: connectionId})
+        await window.browser.storage.local.set({ selectedConnectionId: connectionId })
     }
 }
 
@@ -601,7 +604,7 @@
                                 lastLatency.latency === undefined ||
                                 (latency !== undefined && latency < lastLatency.latency)
                             ) {
-                                lastLatency = {endpoint, latency}
+                                lastLatency = { endpoint, latency }
                             }
 
                             if (checkedEndpoints >= endpointCount) {
@@ -689,31 +692,27 @@
 
             constructor(params: JrpcSocketParams) {
                 this.params = params
-                this.instance = Axios.create();
-                this.instance =
-                    setupCache(this.instance, {
-                        storage: buildWebStorage(localStorage, 'axios-cache:'),
-                        headerInterpreter: defaultHeaderInterpreter,
-                        debug: undefined,
-                        interpretHeader: true,
-                        methods: ['post'],
-                        staleIfError: false,
-                    });
-            }
-
+                this.instance = setupCache(Axios.create(), {
+                    storage: buildMemoryStorage(),
+                    headerInterpreter: defaultHeaderInterpreter,
+                    debug: undefined,
+                    interpretHeader: true,
+                    methods: ['post'],
+                    staleIfError: false,
+                })
+            }
 
             send(data: string, handler: nt.JrpcQuery) {
                 ;(async () => {
                     try {
-                        const response = await this.instance.post(this.params.endpoint,
-                            data,
-                            {
-                                headers: {'Content-Type': 'application/json',},
+                        const response = await this.instance
+                            .post(this.params.endpoint, data, {
+                                headers: { 'Content-Type': 'application/json' },
                                 decompress: true,
                                 responseType: 'text',
                                 transformResponse: undefined,
-                            }
-                        ).then((response) => response.data)
+                            })
+                            .then((response) => response.data)
                         handler.onReceive(response)
                     } catch (e: any) {
                         handler.onError(e)
