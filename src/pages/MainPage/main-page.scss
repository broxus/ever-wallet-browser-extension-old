@import '../../styles/colors';

.main-page {
    &__account-details {
        background-color: $mainDarkBg;
        height: 262px;
        padding: 16px 20px 28px;

        &-top-panel {
            display: flex;
            justify-content: flex-end;
            margin-bottom: 30px;
        }

        &-network {
            background: $mainDarkAccent;
            border-radius: 91px;
            color: $windowBg;
            cursor: pointer;
            display: flex;
            justify-content: center;
            height: 30px;
            font-style: normal;
            font-weight: 500;
            font-size: 14px;
            letter-spacing: 0.75px;
            margin-right: 36px;
            line-height: 20px;

            padding: 5px 10px;
            width: 188px;
        }

        &-acc {
            margin-bottom: 8px;
            &-account {
                color: $mainLightAccent;
                font-style: normal;
                font-weight: 500;
                font-size: 16px;
                line-height: 20px;
                letter-spacing: 0.25px;
                margin-right: 8px;
            }

            &-address {
                background: rgba(255, 255, 255, 0.1);
                border-radius: 4px;
                cursor: pointer;
                padding: 4px 8px;
                font-style: normal;
                font-weight: normal;
                font-size: 16px;
                line-height: 20px;
                letter-spacing: 0.25px;

                color: $windowFgActive;
                margin-bottom: 8px;
            }
        }

        &-balance {
            display: flex;
            flex-direction: column;
            margin-bottom: 28px;
            &-number {
                color: $mainLightAccent;
                font-style: normal;
                font-weight: bold;
                font-size: 24px;
                line-height: 32px;
            }
            &-comment {
                font-style: normal;
                font-weight: 500;
                font-size: 12px;
                line-height: 16px;
                letter-spacing: 0.4px;
                color: $mainLightAccent;
            }
        }
        &-buttons {
            display: flex;
        }
        &-button {
            display: flex;
            background: rgba(197, 228, 243, 0.1);
            flex-direction: row;
            justify-content: center;
            align-content: center;

            position: relative;
            overflow: hidden;

            padding: 0.8em 1em;

            width: 100%;
            &:first-child {
                margin-right: 12px;
            }

            &._blue {
                &:hover {
                    background-color: rgba(197, 228, 243, 0.2);
                }
                span.ripple {
                    background-color: $activeButtonBgRipple;
                }
            }

            &__content {
                display: flex;
                justify-content: center;
                align-items: center;
                font-family: PT Root UI;
                font-style: normal;
                font-weight: bold;
                font-size: 16px;
                line-height: 20px;
                letter-spacing: 0.25px;
                color: $disabledButtonBg;
                padding: 0 8px;
            }
        }
    }

    &__account-settings {
        background: #ffffff;
        border: 1px solid #ebedee;
        box-shadow: 0px 4px 19px rgba(0, 0, 0, 0.25);
        border-radius: 2px;
        //height: 160px;
        width: 208px;
        padding: 16px;
        position: absolute;
        top: 60px;
        z-index: 10;

        &-separator {
            margin-top: 16px;
            margin-bottom: 16px;
            border-bottom: 1px solid #ebedee;
            width: 100%;
            display: block;
        }

        &-section {
            &-account {
                font-style: normal;
                font-weight: bold;
                font-size: 16px;
                line-height: 20px;
                letter-spacing: 0.25px;
                color: #000000;
            }

            &-item {
                color: #000000;
                cursor: pointer;
                font-style: normal;
                font-weight: normal;
                font-size: 16px;
                line-height: 20px;
                letter-spacing: 0.25px;
                margin-bottom: 16px;

                &:hover {
                    color: $activeButtonBg;

                    //background-color: #919191;
                }
<<<<<<< HEAD
                &-log-out {
                    cursor: pointer;
                    font-style: normal;
                    font-weight: normal;
                    font-size: 16px;
                    letter-spacing: 0.25px;
                    line-height: 20px;
                    color: #cc0022;
                    margin-bottom: 0;
                }
=======

>>>>>>> 50739a94
                //&:not(:first-child) {
                //    padding: 0 12px;
                //}

                &:last-child {
                    margin-bottom: 0;
                }

                &-value {
                    margin-bottom: 16px;
                    font-style: normal;
                    font-weight: normal;
                    font-size: 12px;
                    line-height: 16px;
                    letter-spacing: 0.4px;
                    color: #96a1a7;
                }
            }
        }
    }

    &__user-assets {
        padding: 0 20px;
        &-panel {
            display: flex;
            border-bottom: 1px solid #ebedee;
            &-tab {
                font-style: normal;
                font-weight: 500;
                font-size: 16px;
                color: $inactiveTab;
                cursor: pointer;
                line-height: 20px;
                text-align: center;
                letter-spacing: 0.25px;
                padding: 16px 24px;
                width: 50%;
                &._active {
                    color: $windowBgActive;
                    border-bottom: 2px solid $windowBgActive;
                    margin-bottom: -1px;
                }
            }
        }
        &-asset {
            align-items: center;
            border-bottom: 1px solid #ebedee;
            cursor: pointer;
            display: flex;
            justify-content: space-between;
            padding: 20px 0;

            &:last-child {
                margin-bottom: 20px;
            }
            &-number {
                display: flex;
                flex-direction: column;
                width: 100%;
                &-amount {
                    font-style: normal;
                    font-weight: bold;
                    font-size: 18px;
                    line-height: 24px;
                    letter-spacing: 0.5px;
                    color: #000000;
                }
                &-dollars {
                    font-style: normal;
                    font-weight: normal;
                    font-size: 14px;
                    line-height: 20px;
                    letter-spacing: 0.75px;
                    color: $inactiveTab;
                }
                &-income {
                    font-style: normal;
                    font-weight: bold;
                    font-size: 16px;
                    line-height: 20px;
                    text-align: right;
                    letter-spacing: 0.25px;
                    color: #00ac47;
                }
                &-expense {
                    font-style: normal;
                    font-weight: bold;
                    font-size: 16px;
                    line-height: 20px;
                    text-align: right;
                    letter-spacing: 0.25px;
                    color: #000000;
                }
            }
        }
    }
}<|MERGE_RESOLUTION|>--- conflicted
+++ resolved
@@ -169,7 +169,7 @@
 
                     //background-color: #919191;
                 }
-<<<<<<< HEAD
+
                 &-log-out {
                     cursor: pointer;
                     font-style: normal;
@@ -180,9 +180,6 @@
                     color: #cc0022;
                     margin-bottom: 0;
                 }
-=======
-
->>>>>>> 50739a94
                 //&:not(:first-child) {
                 //    padding: 0 12px;
                 //}
