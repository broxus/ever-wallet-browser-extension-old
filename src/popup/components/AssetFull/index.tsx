--- conflicted
+++ resolved
@@ -11,18 +11,14 @@
 import { useRpc } from '@popup/providers/RpcProvider'
 import { useRpcState } from '@popup/providers/RpcStateProvider'
 import { useAccountability } from '@popup/providers/AccountabilityProvider'
-<<<<<<< HEAD
+import { MultisigTransactionSign } from '@popup/components/MultisigTransaction'
 import { getScrollWidth } from '@popup/utils/getScrollWidth'
-import { convertCurrency, SelectedAsset, TokenWalletState } from '@shared/utils'
-=======
-import { MultisigTransactionSign } from '@popup/components/MultisigTransaction'
 import {
     convertCurrency,
     isSubmitTransaction,
     SelectedAsset,
     TokenWalletState,
 } from '@shared/utils'
->>>>>>> 44dd6917
 
 import AssetIcon from '@popup/components/AssetIcon'
 import ReceiveIcon from '@popup/img/receive-dark-blue.svg'
@@ -114,19 +110,22 @@
             return undefined
         }
         const rootTokenContract = selectedAsset.data.rootTokenContract
-        return  rpcState.state.knownTokens[rootTokenContract]
+        return rpcState.state.knownTokens[rootTokenContract]
     }, [])
 
     const currencyName = selectedAsset.type === 'ton_wallet' ? 'TON' : symbol?.name
     const decimals = selectedAsset.type === 'ton_wallet' ? 9 : symbol?.decimals
 
-    const preloadTransactions = React.useCallback(({ lt, hash }) => {
-        if (selectedAsset.type === 'ton_wallet') {
-             return rpc.preloadTransactions(accountAddress, lt, hash)
-        }
-        const rootTokenContract = selectedAsset.data.rootTokenContract
-        return rpc.preloadTokenTransactions(accountAddress, rootTokenContract, lt, hash)
-    }, [accountAddress, selectedAsset])
+    const preloadTransactions = React.useCallback(
+        ({ lt, hash }) => {
+            if (selectedAsset.type === 'ton_wallet') {
+                return rpc.preloadTransactions(accountAddress, lt, hash)
+            }
+            const rootTokenContract = selectedAsset.data.rootTokenContract
+            return rpc.preloadTokenTransactions(accountAddress, rootTokenContract, lt, hash)
+        },
+        [accountAddress, selectedAsset]
+    )
 
     const closePanel = () => {
         setSelectedTransaction(undefined)
@@ -280,11 +279,7 @@
                                 await rpc.estimateFees(accountAddress, params)
                             }
                             prepareMessage={async (params, password) =>
-                                rpc.prepareTransferMessage(
-                                    accountAddress,
-                                    params,
-                                    password
-                                )
+                                rpc.prepareTransferMessage(accountAddress, params, password)
                             }
                             prepareTokenMessage={async (owner, rootTokenContract, params) =>
                                 rpc.prepareTokenMessage(owner, rootTokenContract, params)
