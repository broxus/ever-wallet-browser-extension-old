import React, { useState } from 'react'
import {
    extractTransactionValue,
    extractTransactionAddress,
    convertAddress,
    convertTons,
} from '@shared/utils'
import * as nt from '@nekoton'

import TonLogoS from '@popup/img/ton-logo-s.svg'

import './style.scss'
import TransactionInfo from '@popup/components/TransactionInfo'
import SlidingPanel from '@popup/components/SlidingPanel'

type ITransactionsListItem = {
    transaction: nt.Transaction
    additionalInfo?: 'staking_reward'
}

const TransactionListItem: React.FC<ITransactionsListItem> = ({ transaction, additionalInfo }) => {
    const [detailsPanelOpen, setDetailsPanelOpen] = useState(false)
    const value = extractTransactionValue(transaction)
<<<<<<< HEAD
    const address = extractTransactionAddress(transaction)
    const total = value.add(transaction.totalFees)
=======
    const { address } = extractTransactionAddress(transaction)
>>>>>>> fc7c2864

    console.log(transaction, 'transaction')

    return (
        <>
            <div className="transactions-list-item" onClick={() => setDetailsPanelOpen(true)}>
                <div style={{ display: 'flex', width: '100%' }}>
                    <div style={{ marginRight: '16px', marginTop: '16px', minWidth: '36px' }}>
                        <TonLogoS />
                    </div>
                    <div className="transactions-list-item__description">
                        <div style={{ display: 'flex', justifyContent: 'space-between' }}>
                            <span className="transactions-list-item__description__date">
                                {new Date(transaction.createdAt * 1000).toLocaleTimeString()}
                            </span>
                        </div>
                        <div style={{ display: 'flex', justifyContent: 'space-between' }}>
                            <span className="transactions-list-item__description__address">
                                {address && convertAddress(address)}
                            </span>
                            <span
                                className={`transactions-list-item__description__${
                                    value.lessThan(0) ? 'expense' : 'income'
                                }`}
                            >
                                {convertTons(value.toString())} TON
                            </span>
                        </div>
                        <div style={{ display: 'flex', justifyContent: 'space-between' }}>
                            <span className="transactions-list-item__description__fees">
                                Fees: {convertTons(transaction.totalFees)} TON
                            </span>
                        </div>
                        {additionalInfo && (
                            <span
                                className="transactions-list-item__description__comment"
                                style={{ color: '#000000', padding: '10px 0 0' }}
                            >
                                Staking reward.
                            </span>
                        )}
                    </div>
                </div>
            </div>
            <SlidingPanel isOpen={detailsPanelOpen} onClose={() => setDetailsPanelOpen(false)}>
                <TransactionInfo
                    date={new Date(transaction.createdAt * 1000).toLocaleTimeString()}
                    sender={'tt'}
                    recipient={'tt'}
                    amount={convertTons(value.toString())}
                    fee={convertTons(transaction.totalFees)}
                    total={convertTons(total.toString())}
                    address={address || ''}
                    txHash={transaction.id.hash}
                />
            </SlidingPanel>
        </>
    )
}

export default TransactionListItem<|MERGE_RESOLUTION|>--- conflicted
+++ resolved
@@ -8,6 +8,7 @@
 import * as nt from '@nekoton'
 
 import TonLogoS from '@popup/img/ton-logo-s.svg'
+import Decimal from 'decimal.js'
 
 import './style.scss'
 import TransactionInfo from '@popup/components/TransactionInfo'
@@ -21,14 +22,13 @@
 const TransactionListItem: React.FC<ITransactionsListItem> = ({ transaction, additionalInfo }) => {
     const [detailsPanelOpen, setDetailsPanelOpen] = useState(false)
     const value = extractTransactionValue(transaction)
-<<<<<<< HEAD
-    const address = extractTransactionAddress(transaction)
-    const total = value.add(transaction.totalFees)
-=======
     const { address } = extractTransactionAddress(transaction)
->>>>>>> fc7c2864
-
-    console.log(transaction, 'transaction')
+    const txAddress = extractTransactionAddress(transaction)
+    // @ts-ignore
+    let total: number = Decimal.abs(value).add(transaction.totalFees)
+    if (value.lessThan(0)) {
+        total *= -1
+    }
 
     return (
         <>
@@ -74,8 +74,7 @@
             <SlidingPanel isOpen={detailsPanelOpen} onClose={() => setDetailsPanelOpen(false)}>
                 <TransactionInfo
                     date={new Date(transaction.createdAt * 1000).toLocaleTimeString()}
-                    sender={'tt'}
-                    recipient={'tt'}
+                    txAddress={txAddress}
                     amount={convertTons(value.toString())}
                     fee={convertTons(transaction.totalFees)}
                     total={convertTons(total.toString())}
