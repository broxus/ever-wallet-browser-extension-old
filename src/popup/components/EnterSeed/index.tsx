import React, { useState } from 'react'
import { useForm } from 'react-hook-form'

<<<<<<< HEAD
import TagsInput from '@components/TagsInput'
import Button from '@components/Button'
import CheckSeed from '@components/CheckSeed'
=======
import TagsInput from '@popup/components/TagsInput'
import Button from '@popup/components/Button'
>>>>>>> 30903b10

type IEnterSeed = {
    onSubmit: (words: string[]) => void
    onBack: () => void
    wordCount: number
}

export const EnterSeedLogin: React.FC<IEnterSeed> = ({ onSubmit, onBack, wordCount }) => {
    return (
        <div className="check-seed__wrapper">
            <EnterSeed onSubmit={onSubmit} onBack={onBack} wordCount={wordCount} />
        </div>
    )
}

const EnterSeed: React.FC<IEnterSeed> = ({ onSubmit, onBack, wordCount }) => {
    const [words, setWords] = useState<string[]>([])

    const { handleSubmit, errors } = useForm()

    return (
        <div className="enter-password__content">
            <div className="enter-password__content-pwd-form">
                <h2 className="enter-password__content-pwd-form-header">Enter your seed phrase</h2>
                <form id="password" onSubmit={handleSubmit(() => onSubmit(words))}>
                    <TagsInput setWords={setWords} />
                    <div className="words-count">{`${words.length}/${wordCount} words`}</div>
                    {errors.pwd && (
                        <div className="check-seed__content-error">
                            The seed is required and must be minimum 6 characters long
                        </div>
                    )}
                </form>
            </div>
            <div className="enter-password__content-buttons">
                <Button
                    text={'Confirm'}
                    disabled={words.length != wordCount}
                    onClick={handleSubmit(onSubmit)}
                    form="password"
                />
                <Button text={'Back'} white onClick={onBack} />
            </div>
        </div>
    )
}

export default EnterSeed<|MERGE_RESOLUTION|>--- conflicted
+++ resolved
@@ -1,14 +1,8 @@
 import React, { useState } from 'react'
 import { useForm } from 'react-hook-form'
 
-<<<<<<< HEAD
-import TagsInput from '@components/TagsInput'
-import Button from '@components/Button'
-import CheckSeed from '@components/CheckSeed'
-=======
 import TagsInput from '@popup/components/TagsInput'
 import Button from '@popup/components/Button'
->>>>>>> 30903b10
 
 type IEnterSeed = {
     onSubmit: (words: string[]) => void
