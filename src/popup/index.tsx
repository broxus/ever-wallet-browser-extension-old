import React, {useEffect, useState} from 'react'
import ReactDOM from 'react-dom'

import WelcomeScreen from '../pages/WelcomeScreen/WelcomeScreen'
import PolicySignScreen from '../pages/PolicySignScreen/PolicySignScreen'
import GenerateSeedScreen, {CheckSeed} from '../pages/GenerateSeed/GenerateSeedScreen'
import CreatePasswordScreen, {
    ConfirmPasswordScreen,
} from '../pages/CreatePassword/CreatePasswordScreen'
import MainPageScreen from '../pages/MainPage/MainPageScreen'
import CreateAccountScreen from '../pages/CreateAccount/CreateAccountScreen'
import store from '../store/index'
import '../styles/main.scss'
import init from "../../nekoton/pkg";

<<<<<<< HEAD
import init, {
    Storage,
    StoredKey,
    KeyStore,
    AccountType,
} from "../../nekoton/pkg";
import {StorageConnector} from '../background/common';
=======
import {Provider} from 'react-redux'
>>>>>>> 5dc621d5

const tempScreens = [
    <WelcomeScreen/>,
    <PolicySignScreen/>,
    <GenerateSeedScreen/>,
    <CheckSeed/>,
    <CreatePasswordScreen/>,
    <ConfirmPasswordScreen/>,
    <MainPageScreen/>,
    <CreateAccountScreen/>,
]

const App: React.FC = () => {
    const [step, setStep] = useState(6)

    const navigate = (event: { key: any }) => {
        const key = event.key // "ArrowRight", "ArrowLeft", "ArrowUp", or "ArrowDown"
        switch (key) {
            case 'ArrowLeft':
                setStep((prevState) => prevState - 1)
                break
            case 'ArrowRight':
                setStep((prevState) => prevState + 1)
                break
            case 'ArrowUp':
                // Up pressed
                break
            case 'ArrowDown':
                // Down pressed
                break
        }
    }

    useEffect(() => {
        document.addEventListener('keydown', navigate)
        // return () => document.removeEventListener('keydown', navigate, true) // Succeeds
    }, [])

    return tempScreens[step] || <div>failed</div>
}

<<<<<<< HEAD
ReactDOM.render(
    <React.StrictMode>
        <App/>
    </React.StrictMode>,
    document.getElementById('root')
);

(async () => {
    await init("index_bg.wasm");

    const phrase = StoredKey.generateMnemonic(AccountType.makeLabs(0));
    console.log(phrase.phrase, phrase.accountType);
    //
    const key = phrase.createKey("Main key", "test"); // `phrase` moved here
    console.log(key);
    // Can't use `phrase` here

    const publicKey = key.publicKey;

    const storage = new Storage(new StorageConnector());
    const keyStore = await KeyStore.load(storage);

    await keyStore.addKey(key);
    console.log("Added key to keystore");

    const restoredKey = await keyStore.getKey(publicKey);
    console.log("Restored key:", restoredKey);

    console.log(keyStore.storedKeys);
=======
(async () => {
    await init('index_bg.wasm');

    ReactDOM.render(
        <React.StrictMode>
            <Provider store={store}>
                <App/>
            </Provider>
        </React.StrictMode>,
        document.getElementById('root')
    )
>>>>>>> 5dc621d5
})();<|MERGE_RESOLUTION|>--- conflicted
+++ resolved
@@ -13,17 +13,7 @@
 import '../styles/main.scss'
 import init from "../../nekoton/pkg";
 
-<<<<<<< HEAD
-import init, {
-    Storage,
-    StoredKey,
-    KeyStore,
-    AccountType,
-} from "../../nekoton/pkg";
-import {StorageConnector} from '../background/common';
-=======
 import {Provider} from 'react-redux'
->>>>>>> 5dc621d5
 
 const tempScreens = [
     <WelcomeScreen/>,
@@ -64,38 +54,6 @@
 
     return tempScreens[step] || <div>failed</div>
 }
-
-<<<<<<< HEAD
-ReactDOM.render(
-    <React.StrictMode>
-        <App/>
-    </React.StrictMode>,
-    document.getElementById('root')
-);
-
-(async () => {
-    await init("index_bg.wasm");
-
-    const phrase = StoredKey.generateMnemonic(AccountType.makeLabs(0));
-    console.log(phrase.phrase, phrase.accountType);
-    //
-    const key = phrase.createKey("Main key", "test"); // `phrase` moved here
-    console.log(key);
-    // Can't use `phrase` here
-
-    const publicKey = key.publicKey;
-
-    const storage = new Storage(new StorageConnector());
-    const keyStore = await KeyStore.load(storage);
-
-    await keyStore.addKey(key);
-    console.log("Added key to keystore");
-
-    const restoredKey = await keyStore.getKey(publicKey);
-    console.log("Restored key:", restoredKey);
-
-    console.log(keyStore.storedKeys);
-=======
 (async () => {
     await init('index_bg.wasm');
 
@@ -107,5 +65,4 @@
         </React.StrictMode>,
         document.getElementById('root')
     )
->>>>>>> 5dc621d5
 })();